--- conflicted
+++ resolved
@@ -19,10 +19,6 @@
 import static java.time.Instant.now;
 
 import com.fasterxml.jackson.databind.ObjectMapper;
-<<<<<<< HEAD
-import com.fasterxml.jackson.databind.exc.InvalidDefinitionException;
-=======
->>>>>>> dae61990
 import com.netflix.spectator.api.Registry;
 import com.netflix.spectator.api.patterns.PolledMeter;
 import com.netflix.spinnaker.echo.model.Pipeline;
@@ -38,10 +34,7 @@
 import java.util.concurrent.TimeoutException;
 import java.util.function.Predicate;
 import java.util.stream.Collectors;
-<<<<<<< HEAD
-=======
 import java.util.stream.Stream;
->>>>>>> dae61990
 import javax.annotation.Nonnull;
 import javax.annotation.Nullable;
 import javax.annotation.PostConstruct;
@@ -73,13 +66,8 @@
   private volatile Map<String, List<Trigger>> triggersByType;
 
   @Autowired
-<<<<<<< HEAD
   public PipelineCache(@Value("${front50.polling-interval-ms:10000}") int pollingIntervalMs,
                        @Value("${front50.polling-sleep-ms:100}") int pollingSleepMs,
-=======
-  public PipelineCache(@Value("${front50.pollingIntervalMs:10000}") int pollingIntervalMs,
-                       @Value("${front50.pollingSleepMs:100}") int pollingSleepMs,
->>>>>>> dae61990
                        ObjectMapper objectMapper,
                        @NonNull Front50Service front50,
                        @NonNull OrcaService orca,
@@ -147,14 +135,10 @@
     try {
       log.debug("Getting pipelines from Front50...");
       long start = System.currentTimeMillis();
-<<<<<<< HEAD
-      pipelines = decorateTriggers(fetchHydratedPipelines());
-=======
       pipelines = fetchHydratedPipelines();
 
       // refresh the triggers view every time we fetch the latest pipelines
       triggersByType = extractEnabledTriggersFrom(pipelines);
->>>>>>> dae61990
 
       lastPollTimestamp = now();
       registry.counter("front50.requests").increment();
@@ -165,31 +149,12 @@
     }
   }
 
-<<<<<<< HEAD
-  private List<Pipeline> fetchHydratedPipelines() {
-    List<Map<String, Object>> rawPipelines = front50.getPipelines();
-    if (rawPipelines == null) {
-      return Collections.emptyList();
-    }
-
-=======
   private Map<String, Object> hydrate(Map<String, Object> rawPipeline) {
->>>>>>> dae61990
     Predicate<Map<String, Object>> isV2Pipeline = p -> {
       return p.getOrDefault("type", "").equals("templatedPipeline") &&
         p.getOrDefault("schema", "").equals("v2");
     };
 
-<<<<<<< HEAD
-    return rawPipelines.stream()
-      .map((Map<String, Object> p) -> planPipelineIfNeeded(p, isV2Pipeline))
-      .filter(m -> !m.isEmpty())
-      .map(m -> convertToPipeline(m))
-      .filter(Objects::nonNull)
-      .collect(Collectors.toList());
-  }
-
-=======
     return planPipelineIfNeeded(rawPipeline, isV2Pipeline);
   }
 
@@ -266,7 +231,6 @@
     }
   }
 
->>>>>>> dae61990
   /**
    * If the pipeline is a v2 pipeline, plan that pipeline.
    * Returns an empty map if the plan fails, so that the pipeline is skipped.
