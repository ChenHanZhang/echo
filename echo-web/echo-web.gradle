--- conflicted
+++ resolved
@@ -44,14 +44,9 @@
     compile project(':echo-model')
     compile project(':echo-cassandra')
     compile project(':echo-elasticsearch')
-<<<<<<< HEAD
-    compile project(':echo-kafka')
-=======
-    // compile project(':echo-stomp')
-
+    compile project(':echo-kakfa')
     compile spinnaker.dependency('kork')
     compile spinnaker.dependency('korkWeb')
->>>>>>> b7bed5c8
     compile spinnaker.dependency('bootActuator')
     compile spinnaker.dependency('bootWeb')
     compile commonDependencies.springWeb
